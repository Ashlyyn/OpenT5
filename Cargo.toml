--- conflicted
+++ resolved
@@ -70,10 +70,6 @@
 discord-rich-presence = "0.2.3"
 
 [features]
-<<<<<<< HEAD
-default = []
-=======
 default = [ "x11" ]
->>>>>>> ce418624
 linux_use_wayland = []
 macos_use_appkit = []