--- conflicted
+++ resolved
@@ -89,33 +89,4 @@
             _ => None,
         }
     }
-<<<<<<< HEAD
-=======
-}
-
-cfg_if! {
-    if #[cfg(feature = "linux_use_wayland")] {
-        pub fn show_window(handle: WindowHandle) {
-            let _handle = handle.get_wayland().unwrap();
-            todo!()
-        }
-
-        pub fn focus_window(handle: WindowHandle) {
-            let _handle = handle.get_wayland().unwrap();
-            todo!()
-        }
-    } else {
-        pub fn show_window(handle: WindowHandle) {
-            let handle = handle.get_xlib().unwrap();
-            let display = unsafe { XOpenDisplay(core::ptr::null()) };
-            unsafe { XMapWindow(display, handle.window) };
-        }
-
-        pub fn focus_window(handle: WindowHandle) {
-            let handle = handle.get_xlib().unwrap();
-            let display = unsafe { XOpenDisplay(core::ptr::null()) };
-            unsafe { XSetInputFocus(display, handle.window, RevertToParent, CurrentTime) };
-        }
-    }
->>>>>>> 430f3ef8
 }