#![allow(dead_code, non_upper_case_globals)]

extern crate alloc;

use crate::{
    platform::WindowHandle,
    util::{EasierAtomicBool, SignalState, SmpEvent},
    *,
};
use num_derive::FromPrimitive;

pub mod gpu;

use alloc::collections::VecDeque;
use cfg_if::cfg_if;
use core::{
    fmt::Display,
    sync::atomic::{AtomicBool, AtomicIsize, Ordering::SeqCst},
};
use lazy_static::lazy_static;
use std::{
    fs::File,
    io::{Read, Write},
    path::PathBuf,
    sync::{Mutex, RwLock},
    thread::{JoinHandle, ThreadId},
    time::{SystemTime, UNIX_EPOCH},
};
cfg_if! {
    if #[cfg(windows)] {
        use core::ffi::{CStr, CString};
        use core::ptr::{addr_of, addr_of_mut};
        use std::fs::OpenOptions;
        use std::os::windows::prelude::*;
        use windows::Win32::Foundation::MAX_PATH;
        use windows::Win32::System::LibraryLoader::GetModuleFileNameA;
        use windows::Win32::Storage::FileSystem::FILE_ATTRIBUTE_HIDDEN;
        use windows::core::PCSTR;
        use windows::Win32::System::Diagnostics::Debug::OutputDebugStringA;
        use windows::Win32::UI::WindowsAndMessaging::{
            PeekMessageA, MSG, PM_NOREMOVE,
            GetMessageA, TranslateMessage, DispatchMessageA,
        };
        use windows::Win32::UI::Input::KeyboardAndMouse::SetFocus;
        use windows::Win32::UI::WindowsAndMessaging::ShowWindow;
        use windows::Win32::UI::WindowsAndMessaging::SW_SHOW;
        use windows::Win32::Foundation::HWND;
        use windows::Win32::UI::WindowsAndMessaging::{
            MessageBoxA, IDCANCEL, IDNO, IDOK, IDYES,
            MB_ICONINFORMATION, MB_ICONSTOP, MB_OK, MB_YESNO, MB_YESNOCANCEL,
            MESSAGEBOX_STYLE,
        };
    } else if #[cfg(all(target_os = "linux", feature = "linux_use_wayland"))] {

    } else if #[cfg(all(target_os = "macos", feature = "macos_use_appkit"))] {

    } else if #[cfg(unix)] {
        use x11::xlib::{
            CurrentTime, RevertToParent, XMapWindow, XOpenDisplay,
            XSetInputFocus, XCloseDisplay, ClientMessage, XDestroyWindow,
            XEvent, XNextEvent, XPending,
        };
        use platform::display_server::target::{
            WindowEventExtXlib, XlibContext, WM_DELETE_WINDOW
        };
        use util::EasierAtomic;
        use core::ptr::addr_of_mut;
    }
}

cfg_if! {
    if #[cfg(not(target_arch = "wasm32"))] {
        use sysinfo::{CpuExt, SystemExt};
    }
}

cfg_if! {
<<<<<<< HEAD
    if #[cfg(windows)] {
        use windows::Win32::Foundation::HWND;
        use windows::Win32::UI::WindowsAndMessaging::{
            MessageBoxA, IDCANCEL, IDNO, IDOK, IDYES,
            MB_ICONINFORMATION, MB_ICONSTOP, MB_OK, MB_YESNO, MB_YESNOCANCEL,
            MESSAGEBOX_STYLE,
        };
        use alloc::ffi::CString;
    } else if #[cfg(target_os = "linux")] {
=======
    if #[cfg(target_os = "linux")] {
>>>>>>> ce418624
        use gtk4::prelude::*;
        use gtk4::builders::MessageDialogBuilder;
        use core::cell::RefCell;
        use std::ffi::OsStr;
    } else if #[cfg(target_os = "macos")] {
        use std::ffi::CString;
    }
}

use bitflags::bitflags;

fn in_restart_f() {
    input::shutdown();
    input::init();
}

fn net_restart_f() {
    net::restart();
}

#[allow(clippy::todo)]
fn movie_start_f() {
    todo!()
}

#[allow(clippy::todo)]
fn movie_stop_f() {
    todo!()
}

#[allow(clippy::todo)]
fn listen_f() {
    todo!()
}

#[allow(clippy::todo)]
fn connect_f() {
    todo!()
}

pub fn init() {
    cmd::add_internal("in_restart", in_restart_f).unwrap();
    cmd::add_internal("net_restart", net_restart_f).unwrap();
    cmd::add_internal("movie_start", movie_start_f).unwrap();
    cmd::add_internal("movie_stop", movie_stop_f).unwrap();
    cmd::add_internal("net_listen", listen_f).unwrap();
    cmd::add_internal("net_connect", connect_f).unwrap();

    com::println!(16.into(), "CPU vendor is \"{}\"", get_cpu_vendor(),);
    com::println!(16.into(), "CPU name is \"{}\"", get_cpu_name());

    let info = find_info();

    let c = if info.logical_cpu_count == 1 { "" } else { "s" };
    com::println!(
        16.into(),
        "{} logical CPU{} reported",
        info.logical_cpu_count,
        c,
    );

    let c = if info.physical_cpu_count == 1 {
        ""
    } else {
        "s"
    };
    com::println!(
        16.into(),
        "{} physical CPU{} detected",
        info.physical_cpu_count,
        c,
    );
    com::println!(16.into(), "Measured CPU speed is {:.2} GHz", info.cpu_ghz,);
    com::println!(
        16.into(),
        "Total CPU performance is estimated as {:.2} GHz",
        info.configure_ghz,
    );
    com::println!(
        16.into(),
        "System memory is {} MB (capped at 1 GB)",
        info.sys_mb,
    );
    com::println!(16.into(), "Video card is \"{}\"", info.gpu_description,);
    // TODO - vector support
    com::println!(16.into(), "");
    input::init();
}

lazy_static! {
    static ref BASE_TIME_ACQUIRED: AtomicBool = AtomicBool::new(false);
    pub static ref TIME_BASE: AtomicIsize = AtomicIsize::new(0);
}

pub fn milliseconds() -> isize {
    if BASE_TIME_ACQUIRED.load(SeqCst) == false {
        let now = SystemTime::now();
        let time = now.duration_since(UNIX_EPOCH).unwrap().as_millis();
        TIME_BASE.store(time.try_into().unwrap(), SeqCst);
    }

    let time: isize = SystemTime::now()
        .duration_since(UNIX_EPOCH)
        .unwrap()
        .as_millis()
        .try_into()
        .unwrap();
    time - TIME_BASE.load(SeqCst)
}

cfg_if! {
    if #[cfg(target_os = "windows")] {
        #[allow(clippy::semicolon_outside_block)]
        pub fn get_executable_name() -> String {
            let mut buf = [0u8; MAX_PATH as usize];
            // SAFETY:
            // GetModuleFileNameA is an FFI function, requiring use of unsafe.
            // GetModuleFileNameA itself should never create UB, violate memory
            // safety, etc., provided the buffer passed is long enough,
            // which we've guaranteed is true.
            unsafe { GetModuleFileNameA(None, &mut buf); }
            let c_string = CStr::from_bytes_until_nul(&buf).unwrap();
            let s = c_string.to_str()
                .unwrap()
                .to_owned();
            let p = PathBuf::from(s);
            let s = p.file_name()
                .unwrap()
                .to_str()
                .unwrap()
                .to_owned();
            s.strip_suffix(".exe").map_or(
                s.clone(),
                alloc::borrow::ToOwned::to_owned
            )
        }
    } else if #[cfg(target_os = "linux")] {
        pub fn get_executable_name() -> String {
            let pid = std::process::id();
            let proc_path = format!("/proc/{}/exe", pid);
            std::fs::read_link(proc_path).map_or_else(|_| String::new(), |f| {
                let file_name = f.file_name()
                    .unwrap_or_else(|| OsStr::new(""))
                    .to_str()
                    .unwrap_or("")
                    .to_owned();
                let pos = file_name.find('.')
                    .unwrap_or(file_name.len());
                file_name.get(..pos).unwrap().to_owned()
            })
        }
    } else if #[cfg(any(
        target_os = "freebsd",
        target_os = "dragonfly",
        target_os = "openbsd",
        target_os = "netbsd"
    ))] {
        pub fn get_executable_name() -> String {
            cfg_if! {
                if #[cfg(target_os = "netbsd")] {
                    const PROC_PATH: &'static str = "/proc/curproc/exe";
                }
                else {
                    const PROC_PATH: &'static str = "/proc/curproc/file";
                }
            }
            // kinfo_getproc method hasn't been tested yet. Not even sure it
            // compiles (don't have a BSD machine to test it on). Probably
            // doesn't work even if it does compile, but the general idea
            // is here
            match std::fs::read_link(proc_path) {
                Ok(f) => f.file_name()
                    .unwrap()
                    .to_str()
                    .unwrap()
                    .to_owned(),
                Err(_) => {
                    let pid = libc::getpid();
                    let kinfo_proc = unsafe { libc::kinfo_getproc(pid) };
                    if kinfo_proc.is_null() {
                        return String::new();
                    }

                    let s = CString::new((*kinfo_proc).ki_comm)
                        .unwrap_or(CString::new("")
                        .unwrap())
                        .to_str()
                        .unwrap_or("")
                        .to_owned();
                    unsafe { libc::free(kinfo_proc) };
                    s
                }
            }
        }
    }
    else if #[cfg(target_os = "macos")] {
        pub fn get_executable_name() -> String {
            let mut buf = [0u8; libc::PROC_PIDPATHINFO_MAXSIZE as usize];
            let pid = std::process::id();
            unsafe {
                libc::proc_pidpath(
                    pid as libc::c_int,
                    addr_of_mut!(buf) as *mut _,
                    buf.len() as u32
                )
            };
            CString::from_vec_with_nul(buf.to_vec())
                .unwrap_or(
                    CString::new("")
                        .unwrap()
                )
                .to_str()
                .unwrap_or("")
                .to_owned()
        }
    }
    // Fallback method - if no platform-specific method is used,
    // try to get the executable name from argv[0]
    else {
        pub fn get_executable_name() -> String {
            let argv_0 = std::env::args()
                .collect::<Vec<String>>()
                .get(0)
                .unwrap()
                .clone();
            let path = PathBuf::from(argv_0);
            let file_name = path.file_name()
                .unwrap()
                .to_str()
                .unwrap()
                .to_owned();
            let pos = file_name.find('.')
                .unwrap_or(file_name.len());
            file_name.get(..pos).unwrap().to_owned()
        }
    }
}

const fn get_application_name() -> &'static str {
    "Call of Duty(R) Singleplayer - Ship"
}

pub fn get_semaphore_folder_path() -> Option<PathBuf> {
    let os_folder_path = fs::get_os_folder_path(fs::OsFolder::UserData)?;
    let p: PathBuf = [
        PathBuf::from(os_folder_path),
        PathBuf::from("CoD").join("Activision"),
    ]
    .iter()
    .collect();
    Some(p)
}

cfg_if! {
    if #[cfg(target_os = "windows")] {
        pub fn get_semaphore_file_name() -> String {
            format!("__{}", get_executable_name())
        }
    } else if #[cfg(target_family = "unix")] {
        pub fn get_semaphore_file_name() -> String {
            format!(".__{}", get_executable_name())
        }
    } else {
        pub fn get_semaphore_file_name() -> String {
            com::dprintln!(
                0.into(),
                "sys::get_semaphore_file: using default implementation."
            );
            format!("__{}", get_executable_name())
        }
    }
}

pub fn no_free_files_error() -> ! {
    let msg_box_type = MessageBoxType::Ok;
    let msg_box_icon = MessageBoxIcon::Stop;
    let title = locale::localize_ref("WIN_DISK_FULL_TITLE");
    let text = locale::localize_ref("WIN_DISK_FULL_BODY");
    let handle = None;
    message_box(handle, &title, &text, msg_box_type, Some(msg_box_icon));
    // DoSetEvent_UNK();
    std::process::exit(-1);
}

// TODO - implement
const fn is_game_process(_pid: u32) -> bool {
    true
}

pub fn check_crash_or_rerun() -> bool {
    let Some(semaphore_folder_path) = get_semaphore_folder_path() else {
        return true
    };

    if !std::path::Path::new(&semaphore_folder_path).exists() {
        return std::fs::create_dir_all(&semaphore_folder_path).is_ok();
    }

    let semaphore_file_path =
        semaphore_folder_path.join(get_semaphore_file_name());
    let semaphore_file_exists = semaphore_file_path.exists();

    if semaphore_file_exists {
        if let Ok(mut f) = File::open(semaphore_file_path.clone()) {
            let mut buf = [0u8; 4];
            if let Ok(4) = f.read(&mut buf) {
                // let pid_read = u32::from_ne_bytes(buf);
                // if pid_read != std::process::id()
                // || is_game_process(pid_read) == false
                // {
                // return true;
                // }

                let msg_box_type = MessageBoxType::YesNoCancel;
                let msg_box_icon = MessageBoxIcon::Stop;
                let title = locale::localize_ref("WIN_IMPROPER_QUIT_TITLE");
                let text = locale::localize_ref("WIN_IMPROPER_QUIT_BODY");
                let handle = None;
                match message_box(
                    handle,
                    &title,
                    &text,
                    msg_box_type,
                    Some(msg_box_icon),
                ) {
                    Some(MessageBoxResult::Yes) => com::force_safe_mode(),
                    Some(MessageBoxResult::Cancel) | None => return false,
                    _ => {}
                };
            };
        }
    }

    // Create file with hidden attribute on Windows
    // On Unix platforms, the equivalent operation
    // (prefixing the file's name with a '.') should
    // already have been done by get_semaphore_file_name.
    cfg_if! {
        if #[cfg(target_os = "windows")] {
            let file = OpenOptions::new()
                .write(true)
                .create(true)
                .attributes(FILE_ATTRIBUTE_HIDDEN.0)
                .open(semaphore_file_path);
        } else {
            let file = File::create(semaphore_file_path);
        }
    }

    file.map_or_else(
        |_| no_free_files_error(),
        |mut f| {
            let pid = std::process::id();
            if f.write_all(&pid.to_ne_bytes()).is_err() {
                no_free_files_error();
            } else {
                true
            }
        },
    )
}

pub fn get_cmdline() -> String {
    let mut cmd_line: String = String::new();
    std::env::args().for_each(|arg| {
        cmd_line.push_str(&arg);
    });
    cmd_line.trim().to_owned()
}

pub fn start_minidump(b: bool) {
    com::println!(0.into(), "Starting minidump with b = {}...", b);
    com::println!(0.into(), "TODO: implement.");
}

fn normal_exit() {
    let semaphore_file_path = get_semaphore_folder_path()
        .unwrap()
        .join(get_semaphore_file_name());
    std::fs::remove_file(semaphore_file_path).unwrap();
}

// Abstracted out in case a certain platform needs an implementation using
// something other than the sysinfo crate

cfg_if! {
    if #[cfg(not(target_arch = "wasm32"))] {
        pub fn get_logical_cpu_count() -> usize {
            let mut system = sysinfo::System::new_all();
            system.refresh_all();
            system.cpus().len()
        }

        pub fn get_physical_cpu_count() -> usize {
            let mut system = sysinfo::System::new_all();
            system.refresh_all();
            system
                .physical_core_count()
                .map_or_else(get_logical_cpu_count, |u| u)
        }

        pub fn get_system_ram_in_bytes() -> u64 {
            let mut system = sysinfo::System::new_all();
            system.refresh_all();
            system.total_memory()
        }

        pub fn get_cpu_vendor() -> String {
            let mut system = sysinfo::System::new_all();
            system.refresh_all();
            system.global_cpu_info().vendor_id().to_owned()
        }

        pub fn get_cpu_name() -> String {
            let mut system = sysinfo::System::new_all();
            system.refresh_all();
            system
                .global_cpu_info()
                .brand()
                .to_owned()
                .trim()
                .to_owned()
        }
    } else {
        #[allow(clippy::missing_const_for_fn)]
        pub fn get_logical_cpu_count() -> usize {
            0
        }

        #[allow(clippy::missing_const_for_fn)]
        pub fn get_physical_cpu_count() -> usize {
            0
        }

        #[allow(clippy::missing_const_for_fn)]
        pub fn get_system_ram_in_bytes() -> u64 {
            0
        }

        pub fn get_cpu_vendor() -> String {
            "Unknown CPU vendor".to_owned()
        }

        pub fn get_cpu_name() -> String {
            "Unknown CPU name".to_owned()
        }
    }
}

pub fn detect_video_card() -> String {
    let adapter =
        pollster::block_on(gpu::Adapter::new(&gpu::Instance::new(), None));
    adapter.get_info().name
}

#[derive(Clone, Default)]
pub struct SysInfo {
    pub gpu_description: String,
    pub logical_cpu_count: usize,
    pub physical_cpu_count: usize,
    pub sys_mb: u64,
    pub cpu_vendor: String,
    pub cpu_name: String,
    pub cpu_ghz: f32,
    pub configure_ghz: f32,
}

impl Display for SysInfo {
    fn fmt(&self, f: &mut core::fmt::Formatter) -> core::fmt::Result {
        write!(
            f,
            "GPU Description: {}\nCPU: {} ({})\nCores: {} ({} \
             physical)\nSystem RAM: {}MiB",
            self.gpu_description,
            self.cpu_name,
            self.cpu_vendor,
            self.logical_cpu_count,
            self.physical_cpu_count,
            self.sys_mb
        )
    }
}

impl SysInfo {
    fn new() -> Self {
        Self::default()
    }

    #[allow(
        clippy::cast_precision_loss,
        clippy::as_conversions,
        clippy::cast_sign_loss,
        clippy::cast_possible_truncation
    )]
    fn find(&mut self) -> &mut Self {
        self.gpu_description = detect_video_card();
        self.logical_cpu_count = get_logical_cpu_count();
        self.physical_cpu_count = get_physical_cpu_count();
        self.sys_mb = (get_system_ram_in_bytes() as f64 / (1024f64 * 1024f64))
            .clamp(0f64, f64::MAX) as u64;
        self.cpu_vendor = get_cpu_vendor();
        self.cpu_name = get_cpu_name();
        self
    }
}

lazy_static! {
    static ref SYS_INFO: Arc<RwLock<Option<SysInfo>>> =
        Arc::new(RwLock::new(None));
}

pub fn find_info() -> SysInfo {
    let lock = SYS_INFO.clone();
    let mut sys_info = lock.write().unwrap();
    if sys_info.is_none() {
        *sys_info = Some(SysInfo::new().find().clone());
    }
    sys_info.as_ref().unwrap().clone()
}

#[derive(Clone, Debug)]
pub enum EventType {
    None,
    Key(KeyboardScancode, bool),
    Mouse(MouseScancode, bool),
    Character(char),
    Console,
}

#[derive(Clone, Debug)]
pub struct Event {
    time: isize,
    event_type: EventType,
    data: Vec<u8>,
}

impl Event {
    pub fn new(
        time: Option<isize>,
        event_type: EventType,
        data: Option<Vec<u8>>,
    ) -> Self {
        Self {
            time: time.unwrap_or_default(),
            event_type,
            data: data.unwrap_or_default(),
        }
    }
}

lazy_static! {
    static ref EVENT_QUEUE: RwLock<VecDeque<Event>> =
        RwLock::new(VecDeque::new());
}

pub fn enqueue_event(mut ev: Event) {
    if ev.time == 0 {
        ev.time = milliseconds();
    }

    EVENT_QUEUE.write().unwrap().push_back(ev);
}

pub fn render_fatal_error() -> ! {
    let msg_box_type = MessageBoxType::Ok;
    let msg_box_icon = MessageBoxIcon::Stop;
    let title = locale::localize_ref("WIN_RENDER_INIT_TITLE");
    let text = locale::localize_ref("WIN_RENDER_INIT_BODY");
    let handle = None;
    message_box(handle, &title, &text, msg_box_type, Some(msg_box_icon));
    // DoSetEvent_UNK();
    std::process::exit(-1);
}

lazy_static! {
    static ref QUIT_EVENT: Mutex<SmpEvent> =
        Mutex::new(SmpEvent::new(SignalState::Cleared, true));
}

pub fn set_quit_event() {
    let mut ev = QUIT_EVENT.lock().unwrap().clone();
    ev.set();
}

pub fn query_quit_event() -> SignalState {
    let mut ev = QUIT_EVENT.lock().unwrap().clone();
    ev.query()
}

lazy_static! {
    static ref RG_REGISTERED_EVENT: Mutex<SmpEvent> =
        Mutex::new(SmpEvent::new(SignalState::Cleared, true));
}

pub fn clear_rg_registered_event() {
    let mut ev = RG_REGISTERED_EVENT.lock().unwrap().clone();
    ev.clear();
}

pub fn query_rg_registered_event() -> SignalState {
    let mut ev = RG_REGISTERED_EVENT.lock().unwrap().clone();
    ev.query()
}

pub fn set_rg_registered_event() {
    let mut ev = RG_REGISTERED_EVENT.lock().unwrap().clone();
    ev.set();
}

pub fn wait_rg_registered_event() {
    let mut ev = RG_REGISTERED_EVENT.lock().unwrap().clone();
    ev.wait();
}

lazy_static! {
    static ref BACKEND_EVENT: Mutex<SmpEvent> =
        Mutex::new(SmpEvent::new(SignalState::Cleared, true));
}

pub fn query_backend_event() -> SignalState {
    let mut ev = BACKEND_EVENT.lock().unwrap().clone();
    ev.query()
}

pub fn set_backend_event() {
    let mut ev = BACKEND_EVENT.lock().unwrap().clone();
    ev.set();
}

pub fn wait_backend_event() {
    let mut ev = BACKEND_EVENT.lock().unwrap().clone();
    ev.wait();
}

lazy_static! {
    static ref RENDER_DEVICE_OK_EVENT: Mutex<SmpEvent> =
        Mutex::new(SmpEvent::new(SignalState::Signaled, true));
}

pub fn query_render_device_ok_event() -> SignalState {
    let mut ev = RENDER_DEVICE_OK_EVENT.lock().unwrap().clone();
    ev.query()
}

lazy_static! {
    static ref RENDER_COMPLETED_EVENT: Mutex<SmpEvent> =
        Mutex::new(SmpEvent::new(SignalState::Signaled, true));
}

pub fn query_render_completed_event() -> SignalState {
    let mut ev = RENDER_COMPLETED_EVENT.lock().unwrap().clone();
    ev.query()
}

pub fn create_thread<T, F: Fn() -> T + Send + Sync + 'static>(
    name: &str,
    function: F,
) -> Option<JoinHandle<()>> {
    match std::thread::Builder::new()
        .name(name.into())
        .spawn(move || {
            std::thread::park();
            function();
        }) {
        Ok(h) => Some(h),
        Err(e) => {
            com::println!(
                1.into(),
                "error {} while creating thread {}",
                e,
                name,
            );
            None
        }
    }
}

pub fn spawn_render_thread<F: Fn() -> ! + Send + Sync + 'static>(
    function: F,
) -> bool {
    create_thread("Backend", function).map_or(false, |h| {
        h.thread().unpark();
        true
    })
}

// const MAX_CPUS: usize = 32;
//
// lazy_static! {
// static ref S_CPU_COUNT: AtomicUsize = AtomicUsize::new(0);
// static ref S_AFFINITY_MASK_FOR_PROCESS: AtomicUsize = AtomicUsize::new(0);
// static ref S_AFFINITY_MASK_FOR_CPU: Arc<RwLock<ArrayVec<usize, MAX_CPUS>>> =
// Arc::new(RwLock::new(ArrayVec::new())); }
//
// cfg_if! {
// if #[cfg(target_os = "windows")] {
// pub fn init_threads() {
// let hprocess = unsafe { GetCurrentProcess() };
// let systemaffinitymask: c_ulonglong = 0;
// let processaffinitymask: c_ulonglong = 0;
// unsafe { GetProcessAffinityMask(hprocess, addr_of!(processaffinitymask) as
// *mut _, addr_of!(systemaffinitymask) as *mut _) };
// S_AFFINITY_MASK_FOR_PROCESS.store(processaffinitymask as _,
// Ordering::SeqCst); let mut cpu_count = 0usize;
// let mut affinity_mask_for_cpu: Vec<usize> = Vec::new();
// affinity_mask_for_cpu.push(1);
// while (!affinity_mask_for_cpu[0] + 1 & processaffinitymask as usize) != 0 {
// if (affinity_mask_for_cpu[0] & processaffinitymask as usize) != 0 {
// affinity_mask_for_cpu[cpu_count + 1] = affinity_mask_for_cpu[0];
// cpu_count += 1;
// if cpu_count == MAX_CPUS { break; }
// }
// affinity_mask_for_cpu[0] = affinity_mask_for_cpu[0] << 1;
// }
//
// if cpu_count == 0 || cpu_count == 1 {
// S_CPU_COUNT.store(1, Ordering::SeqCst);
// S_AFFINITY_MASK_FOR_CPU.clone().write().unwrap()[0] = 0xFFFFFFFF;
// return;
// }
//
// S_CPU_COUNT.store(cpu_count, Ordering::SeqCst);
// let lock = S_AFFINITY_MASK_FOR_CPU.clone();
// let mut writer = lock.write().unwrap();
// writer[0] = affinity_mask_for_cpu[1];
// writer[1] = affinity_mask_for_cpu[cpu_count];
// if cpu_count > 2 {
// if cpu_count == 3 {
// writer[2] = affinity_mask_for_cpu[2];
// } else if cpu_count == 4 {
// writer[2] = affinity_mask_for_cpu[2];
// writer[3] = affinity_mask_for_cpu[3];
// } else {
// writer.iter_mut().for_each(|a| *a = 0xFFFFFFFF);
// if cpu_count > MAX_CPUS {
// S_CPU_COUNT.store(MAX_CPUS, Ordering::SeqCst);
// }
// }
// }
// }
// }
// }

// cfg_if! {
// if #[cfg(target_os = "windows")] {
// lazy_static! {
// static ref THREAD_LOCK: Arc<Mutex<()>> = Arc::new(Mutex::new(()));
// static ref H_THREADS: Arc<RwLock<ArrayVec<HANDLE, 15>>> =
// Arc::new(RwLock::new(ArrayVec::new())); }
//
// pub fn lock_thread_affinity() {
// let cpu_count = S_CPU_COUNT.load(Ordering::SeqCst);
//
// if cpu_count == 1 {
// return;
// }
//
// let thread_lock = THREAD_LOCK.clone();
// let _thread_lock_2 = thread_lock.lock().unwrap();
//
// let threads_lock = H_THREADS.clone();
// let threads_reader = threads_lock.read().unwrap();
//
// let affinity_mask_lock = S_AFFINITY_MASK_FOR_CPU.clone();
// let affinity_mask_reader = affinity_mask_lock.read().unwrap();
//
// if threads_reader[0].0 != 0 {
// unsafe { SetThreadAffinityMask(threads_reader[0], affinity_mask_reader[0]) };
// }
//
// if threads_reader[1].0 != 0 {
// unsafe { SetThreadAffinityMask(threads_reader[1], affinity_mask_reader[1]) };
// }
//
// if cpu_count < 3 && threads_reader[13].0 != 0 {
// unsafe { SetThreadAffinityMask(threads_reader[13], affinity_mask_reader[1])
// }; } else if threads_reader[13].0 != 0 {
// unsafe { SetThreadAffinityMask(threads_reader[13], affinity_mask_reader[2])
// }; }
//
// if cpu_count > 2 && threads_reader[2].0 != 0 {
// unsafe { SetThreadAffinityMask(threads_reader[2], affinity_mask_reader[2]) };
// }
//
// if cpu_count > 3 && threads_reader[3].0 != 0 {
// unsafe { SetThreadAffinityMask(threads_reader[3], affinity_mask_reader[3]) };
// }
// }
// }
// }

// cfg_if! {
// if #[cfg(target_os = "windows")] {
// pub fn unlock_thread_affinity() {
// let cpu_count = S_CPU_COUNT.load(Ordering::SeqCst);
//
// if cpu_count == 1 {
// return;
// }
//
// let thread_lock = THREAD_LOCK.clone();
// let _thread_lock_2 = thread_lock.lock().unwrap();
//
// let threads_lock = H_THREADS.clone();
// let threads_reader = threads_lock.read().unwrap();
//
// let affinity_mask = S_AFFINITY_MASK_FOR_PROCESS.load(Ordering::SeqCst);
//
// if threads_reader[0].0 != 0 {
// unsafe { SetThreadAffinityMask(threads_reader[0], affinity_mask) };
// }
//
// if threads_reader[1].0 != 0 {
// unsafe { SetThreadAffinityMask(threads_reader[1], affinity_mask) };
// }
//
// if threads_reader[13].0 != 0 {
// unsafe { SetThreadAffinityMask(threads_reader[0], affinity_mask) };
// }
//
// if threads_reader[2].0 != 0 {
// unsafe { SetThreadAffinityMask(threads_reader[1], affinity_mask) };
// }
//
// if threads_reader[3].0 != 0 {
// unsafe { SetThreadAffinityMask(threads_reader[1], affinity_mask) };
// }
// }
// }
// }

// fn register_info_dvars() {
// dvar::register_float(
// "sys_configureGHz",
// 0.0,
// Some(f32::MIN),
// Some(f32::MAX),
// dvar::DvarFlags::ARCHIVE | dvar::DvarFlags::WRITE_PROTECTED,
// Some("Normalized total CPU power, based on cpu type, count, and speed; used
// in autoconfigure") );
// dvar::register_int(
// "sys_sysMB",
// 0,
// Some(i32::MIN),
// Some(i32::MAX),
// dvar::DvarFlags::ARCHIVE | dvar::DvarFlags::WRITE_PROTECTED,
// Some("Physical memory in the system"),
// );
// dvar::register_string(
// "sys_gpu",
// "",
// dvar::DvarFlags::ARCHIVE | dvar::DvarFlags::WRITE_PROTECTED,
// Some("GPU description"),
// );
// dvar::register_int(
// "sys_configSum",
// 0,
// Some(i32::MIN),
// Some(i32::MAX),
// dvar::DvarFlags::ARCHIVE | dvar::DvarFlags::WRITE_PROTECTED,
// Some("Configuration checksum"),
// );
// TODO - SIMD support Dvar
// dvar::register_float(
// "sys_cpuGHz",
// info().unwrap().cpu_ghz,
// Some(f32::MIN),
// Some(f32::MAX),
// dvar::DvarFlags::ARCHIVE | dvar::DvarFlags::WRITE_PROTECTED,
// Some("Measured CPU speed"),
// );
// dvar::register_string(
// "sys_cpuName",
// &info().unwrap().cpu_name,
// dvar::DvarFlags::ARCHIVE | dvar::DvarFlags::WRITE_PROTECTED,
// Some("CPU name description"),
// );
// }
//
// fn archive_info(sum: i32) {
// register_info_dvars();
// dvar::set_float_internal("sys_configureGHz", info().unwrap().configure_ghz);
// dvar::set_int_internal("sys_sysMB", info().unwrap().sys_mb as _);
// dvar::set_string_internal("sys_gpu", &info().unwrap().gpu_description);
// dvar::set_int_internal("sys_configSum", sum);
// }

fn should_update_for_info_change() -> bool {
    let msg_box_type = MessageBoxType::YesNo;
    let msg_box_icon = MessageBoxIcon::Information;
    let title = locale::localize_ref("WIN_CONFIGURE_UPDATED_TITLE");
    let text = locale::localize_ref("WIN_CONFIGURE_UPDATED_BODY");
    let handle = None;
    matches!(
        message_box(handle, &title, &text, msg_box_type, Some(msg_box_icon)),
        Some(MessageBoxResult::Yes)
    )
}

cfg_if! {
    if #[cfg(windows)] {
        #[derive(Copy, Clone, Default, Debug)]
        #[repr(u32)]
        pub enum MessageBoxType {
            #[default]
            Ok = MB_OK.0,
            YesNoCancel = MB_YESNOCANCEL.0,
            YesNo = MB_YESNO.0,
            // TODO - maybe implement Help?
        }
<<<<<<< HEAD
=======
    } else if #[cfg(windows)] {
        #[derive(Copy, Clone, Default, Debug)]
        #[repr(u32)]
        pub enum MessageBoxType {
            #[default]
            Ok,
            YesNoCancel,
            YesNo,
        }
>>>>>>> ce418624
    } else if #[cfg(target_os = "linux")] {
        #[derive(Copy, Clone, Default, Debug)]
        #[repr(u32)]
        pub enum MessageBoxType {
            #[default]
            Ok,
            YesNoCancel,
            YesNo,
            // TODO - maybe implement Help?
        }

        impl TryInto<gtk4::ButtonsType> for MessageBoxType {
            type Error = ();
            fn try_into(self) -> Result<gtk4::ButtonsType, Self::Error> {
                match self {
                    Self::Ok => Ok(gtk4::ButtonsType::Ok),
                    Self::YesNo => Ok(gtk4::ButtonsType::YesNo),
                    _ => Err(())
                }
            }
        }
    } else {
        #[derive(Copy, Clone, Default, Debug)]
        #[repr(u32)]
        pub enum MessageBoxType {
            #[default]
            Ok,
            YesNoCancel,
            YesNo,
        }
    }
}

cfg_if! {
    if #[cfg(windows)] {
        #[derive(Copy, Clone, Default, Debug)]
        #[repr(u32)]
        pub enum MessageBoxIcon {
            #[default]
            None = 0x0000_0000,
            Stop = MB_ICONSTOP.0,
            Information = MB_ICONINFORMATION.0,
        }
    } else if #[cfg(target_os = "linux")]  {
        #[derive(Copy, Clone, Default, Debug)]
        #[repr(u32)]
        pub enum MessageBoxIcon {
            #[default]
            None,
            Stop,
            Information,
        }

        impl TryInto<gtk4::MessageType> for MessageBoxIcon {
            type Error = ();
            fn try_into(self) -> Result<gtk4::MessageType, Self::Error> {
                use gtk4::MessageType::*;
                match self {
                    Self::Information => Ok(Info),
                    Self::Stop => Ok(Error),
                    _ => Err(())
                }
            }
        }
    } else {
        #[derive(Copy, Clone, Default, Debug)]
        #[repr(u32)]
        pub enum MessageBoxIcon {
            #[default]
            None,
            Stop,
            Information,
        }
    }
}

cfg_if! {
    if #[cfg(windows)] {
        #[derive(Copy, Clone, FromPrimitive)]
        #[repr(i32)]
        pub enum MessageBoxResult {
            Ok = IDOK.0,
            Cancel = IDCANCEL.0,
            Yes = IDYES.0,
            No = IDNO.0,
            Unknown,
        }
    } else if #[cfg(target_os = "linux")] {
        #[derive(Copy, Clone, FromPrimitive, Debug)]
        #[repr(i32)]
        pub enum MessageBoxResult {
            Ok,
            Cancel,
            Yes,
            No,
            Unknown,
        }

        impl From<gtk4::ResponseType> for MessageBoxResult {
            fn from(value: gtk4::ResponseType) -> Self {
                match value {
                    gtk4::ResponseType::Ok => Self::Ok,
                    gtk4::ResponseType::Cancel => Self::Cancel,
                    gtk4::ResponseType::Yes => Self::Yes,
                    gtk4::ResponseType::No => Self::No,
                    _ => Self::Unknown
                }
            }
        }
    } else {
        #[derive(Copy, Clone, FromPrimitive, Debug)]
        #[repr(i32)]
        pub enum MessageBoxResult {
            Ok,
            Cancel,
            Yes,
            No,
            Unknown,
        }
    }
}

cfg_if! {
    if #[cfg(windows)] {
        pub fn message_box(
            handle: Option<WindowHandle>,
            title: &str,
            text: &str,
            msg_box_type: MessageBoxType,
            msg_box_icon: Option<MessageBoxIcon>
        ) -> Option<MessageBoxResult> {
            let hwnd = handle.map_or(0 as _, |h| h.get_win32().unwrap().hwnd);

            let Ok(ctext) = CString::new(text) else { return None };

            let Ok(ctitle) = CString::new(title) else { return None };

            let ctype = MESSAGEBOX_STYLE(
                msg_box_type as u32
                | msg_box_icon.unwrap_or(MessageBoxIcon::None) as u32
            );

            // SAFETY:
            // MessageBoxA is an FFI function, requiring use of unsafe.
            // MessageBoxA itself should never create UB, violate memory
            // safety, etc., regardless of the parameters passed to it.
            let res: MessageBoxResult = num::FromPrimitive::from_i32(unsafe {
                MessageBoxA(
                    HWND(hwnd as _),
                    PCSTR(ctext.as_ptr().cast()),
                    PCSTR(ctitle.as_ptr().cast()),
                    ctype
                ) }.0).unwrap_or(MessageBoxResult::Unknown);
            Some(res)
        }
    } else if #[cfg(target_os = "linux")] {
        // The non-Windows implementations of message_box() will use GTK
        // by default, instead of targeting each, e.g. Wayland, X, Cocoa, etc.
        // For platforms that don't support GTK for some reason,
        // other implementations are welcome

        // The GTK implementation here is very much a work in progress. It's
        // super buggy on WSL2, but I can't tell if the issues are with the
        // application here, or with WSL2. Will try to test on native Linux
        // at some point
        lazy_static! {
            static ref GTK_WINDOW_TITLE: Arc<RwLock<String>>
                = Arc::new(RwLock::new(String::new()));
        }

        thread_local! {
            static GTK_RESPONSE_EVENT: RefCell<SmpEvent>
                = RefCell::new(SmpEvent::new(SignalState::Cleared, false));

            static GTK_RESPONSE_EVENT_VALUE:
                RefCell<Option<gtk4::ResponseType>>
                    = RefCell::new(None);
        }

        #[allow(clippy::unnecessary_wraps)]
        pub fn message_box(
            _handle: Option<WindowHandle>,
            text: &str,
            title: &str,
            msg_box_type: MessageBoxType,
            msg_icon_type: Option<MessageBoxIcon>
        ) -> Option<MessageBoxResult> {
            let dialog = MessageDialogBuilder::new()
                .buttons(gtk4::ButtonsType::None)
                .destroy_with_parent(true)
                .focusable(true)
                //.message_type(msg_icon_type.unwrap_or(MessageBoxIcon::None)
                //.try_into().unwrap_or(gtk4::MessageType::Other))
                .message_type(msg_icon_type.unwrap().try_into().unwrap())
                .modal(false)
                .name(title)
                .resizable(false)
                .title(title)
                .text(text)
                .visible(true)
                .build();

            let buttons = &match msg_box_type {
                MessageBoxType::Ok => vec![("Ok", gtk4::ResponseType::Ok)],
                MessageBoxType::YesNo => vec![
                    ("Yes", gtk4::ResponseType::Yes),
                    ("No", gtk4::ResponseType::No)
                ],
                MessageBoxType::YesNoCancel => vec![
                    ("Yes", gtk4::ResponseType::Yes),
                    ("No", gtk4::ResponseType::No),
                    ("Cancel", gtk4::ResponseType::Cancel)
                ],
            };

            dialog.add_buttons(buttons);
            dialog.run_async(|obj, answer| {
                obj.close();
                GTK_RESPONSE_EVENT.with(|event| {
                    #[allow(unused_must_use)]
                    {
                        GTK_RESPONSE_EVENT_VALUE.with(|value| {
                            *value.borrow_mut() = Some(answer);
                        });
                        event.borrow_mut().set();
                    }
                });
            });

            let response = GTK_RESPONSE_EVENT.with(|event| {
                event.borrow_mut().wait();
                GTK_RESPONSE_EVENT_VALUE.with(|value| {
                    value.borrow().unwrap()
                })
            });

            Some(response.into())
        }
    } else {
        #[allow(clippy::print_stdout, clippy::use_debug)]
        pub fn message_box(
            handle: Option<WindowHandle>,
            text: &str,
            title: &str,
            msg_box_type: MessageBoxType,
            msg_icon_type: Option<MessageBoxIcon>
        ) -> Option<MessageBoxResult> {
            println!(
                "message_box: handle={:?} text={}, title={}, type={:?}, icon={:?}",
                handle,
                text,
                title,
                msg_box_type,
                msg_icon_type,
            );
            None
        }
    }
}

cfg_if! {
    if #[cfg(debug_assertions)] {
        static DEBUG_OUTPUT: AtomicBool = AtomicBool::new(true);
    } else {
        static DEBUG_OUTPUT: AtomicBool = AtomicBool::new(false);
    }
}

cfg_if! {
    if #[cfg(target_os = "windows")] {
        fn output_debug_string(string: &str) {
            // SAFETY:
            // OutputDebugStringA is an FFI function, requiring use of unsafe.
            // OutputDebugStringA itself should never create UB, violate memory
            // safety, etc., in any scenario.
            unsafe { OutputDebugStringA(PCSTR(string.as_ptr())); }
        }
    } else {
        fn output_debug_string(string: &str) {
            com::dprint!(0.into(), "sys::print: {}", string);
        }
    }
}

pub fn print(text: &str) {
    if DEBUG_OUTPUT.load(Ordering::Relaxed) {
        output_debug_string(text);
    }

    conbuf::append_text_in_main_thread(text);
}

const fn create_console() {}

cfg_if! {
    if #[cfg(not(target_arch = "wasm32"))] {
        pub fn show_console() {
            if conbuf::s_wcd_window_is_none() {
                create_console();
            }

            conbuf::s_wcd_window_set_visible(true);
        }

        fn post_error(error: &str) {
            conbuf::s_wcd_set_error_string(error.into());
            conbuf::s_wcd_clear_input_line_window();

            // DestroyWindow(s_wcd.hwndInputLine);

            let handle = None;
            message_box(
                handle,
                "Error",
                error,
                MessageBoxType::Ok,
                MessageBoxIcon::Stop.into(),
            )
            .unwrap();
        }
    } else {
        #[allow(clippy::missing_const_for_fn)]
        pub fn show_console() {}

        #[allow(clippy::missing_const_for_fn)]
        pub fn post_error(_error: &str) {

        }
    }
}

pub fn error(error: &str) -> ! {
    com::ERROR_ENTERED.store(true, Ordering::Relaxed);
    // Sys_SuspendOtherThreads()

    // FixWindowsDesktop() (probably shouldn't be necessary)

    // if Sys_IsMainThread() (no clue how necessary this check is,
    // probably have to do some restructuring)
    show_console();
    conbuf::append_text(&format!("\n\n{}\n", error));
    post_error(error);
    // Finish processing events
    // DoSetEvent_UNK();
    std::process::exit(0);
}

pub const fn default_cd_path() -> &'static str {
    ""
}

pub fn cwd() -> PathBuf {
    std::env::current_dir().unwrap()
}

#[derive(Copy, Clone, Debug, PartialEq, Eq)]
pub enum KeyboardScancode {
    Esc,
    F1,
    F2,
    F3,
    F4,
    F5,
    F6,
    F7,
    F8,
    F9,
    F10,
    F11,
    F12,
    PrtScSysRq,
    ScrLk,
    PauseBreak,

    Tilde,
    Key1,
    Key2,
    Key3,
    Key4,
    Key5,
    Key6,
    Key7,
    Key8,
    Key9,
    Key0,
    Hyphen,
    Equals,
    Backspace,
    Insert,
    Home,
    PgUp,
    NumLk,
    NumSlash,
    NumAsterisk,
    NumHyphen,

    Tab,
    Q,
    W,
    E,
    R,
    T,
    Y,
    U,
    I,
    O,
    P,
    OpenBracket,
    CloseBracket,
    BackSlash,
    Del,
    End,
    PgDn,
    Num7,
    Num8,
    Num9,
    NumPlus,

    CapsLk,
    A,
    S,
    D,
    F,
    G,
    H,
    J,
    K,
    L,
    Semicolon,
    Apostrophe,
    Enter,
    Num4,
    Num5,
    Num6,

    LShift,
    Z,
    X,
    C,
    V,
    B,
    N,
    M,
    Comma,
    Period,
    ForwardSlash,
    RShift,
    ArrowUp,
    Num1,
    Num2,
    Num3,
    NumEnter,

    LCtrl,
    LSys,
    LAlt,
    Space,
    RAlt,
    RSys,
    Fn,
    Menu,
    RCtrl,
    ArrowLeft,
    ArrowDown,
    ArrowRight,
    Num0,
    NumPeriod,
}

bitflags! {
    #[non_exhaustive]
    pub struct Modifiers: u16 {
        const LCTRL = 0x0001;
        const LSYS = 0x0002;
        const LALT = 0x0004;
        const LSHIFT = 0x0008;
        const RSHIFT = 0x0010;
        const RALT = 0x0020;
        const RSYS = 0x0040;
        const RCTRL = 0x0080;
        const CAPSLOCK = 0x0100;
        const NUMLOCK = 0x0200;
        const SCRLOCK = 0x0400;
    }
}

impl TryFrom<Modifiers> for KeyboardScancode {
    type Error = ();
    fn try_from(value: Modifiers) -> Result<Self, Self::Error> {
        match value {
            Modifiers::CAPSLOCK => Ok(Self::CapsLk),
            Modifiers::LALT => Ok(Self::LAlt),
            Modifiers::LCTRL => Ok(Self::LCtrl),
            Modifiers::LSHIFT => Ok(Self::LShift),
            Modifiers::LSYS => Ok(Self::LSys),
            Modifiers::NUMLOCK => Ok(Self::NumLk),
            Modifiers::RALT => Ok(Self::RAlt),
            Modifiers::RCTRL => Ok(Self::RCtrl),
            Modifiers::RSHIFT => Ok(Self::RShift),
            Modifiers::RSYS => Ok(Self::RSys),
            Modifiers::SCRLOCK => Ok(Self::ScrLk),
            _ => Err(()),
        }
    }
}

#[derive(Copy, Clone, Debug, PartialEq, Eq)]
pub enum MouseScancode {
    LClick,
    RClick,
    MClick,
    Button4,
    Button5,
    ButtonN(u8),
}

impl KeyboardScancode {
    pub const fn affected_by_num_lock(self) -> bool {
        matches!(
            self,
            Self::Num0
                | Self::Num1
                | Self::Num2
                | Self::Num3
                | Self::Num4
                | Self::Num5
                | Self::Num6
                | Self::Num7
                | Self::Num8
                | Self::Num9
                | Self::NumPeriod,
        )
    }
}

bitflags! {
    #[non_exhaustive]
    pub struct MouseButtons: u8 {
        const LCLICK = 0x01;
        const RCLICK = 0x02;
        const MCLICK = 0x04;
        const BUTTON_4 = 0x08;
        const BUTTON_5 = 0x10;
    }
}

#[derive(Clone, Debug)]
#[non_exhaustive]
pub enum WindowEvent {
    Created(WindowHandle),
    Destroyed,
    Moved {
        x: u32,
        y: u32,
    },
    Resized {
        width: u32,
        height: u32,
    },
    Activate,
    Deactivate,
    SetFocus,
    KillFocus,
    CloseRequested,
    DisplayChange {
        bits_per_pixel: u32,
        horz_res: u32,
        vert_res: u32,
    },
    #[non_exhaustive]
    KeyDown {
        logical_scancode: KeyboardScancode,
        physical_scancode: Option<KeyboardScancode>,
    },
    #[non_exhaustive]
    KeyUp {
        logical_scancode: KeyboardScancode,
        physical_scancode: Option<KeyboardScancode>,
    },
    Character(char),
    CursorMoved {
        x: f64,
        y: f64,
    },
    MouseButtonDown(MouseScancode),
    MouseButtonUp(MouseScancode),
    MouseWheelScroll(f32),
    ModifiersChanged {
        modifier: Modifiers,
        down: bool,
    },
}

lazy_static! {
    pub static ref MAIN_WINDOW_EVENTS: Mutex<VecDeque<WindowEvent>> =
        Mutex::new(VecDeque::new());
}

cfg_if! {
    if #[cfg(windows)] {
        // All uses of unsafe in the following function are just for FFI,
        // and all of those functions should be safe as called.
        // No reason to comment them individually.
        #[allow(
            clippy::undocumented_unsafe_blocks,
            clippy::cast_possible_wrap
        )]
        pub fn next_window_event() -> Option<WindowEvent> {
            if query_quit_event() == SignalState::Signaled {
                com::quit_f();
            }

            if MAIN_WINDOW_EVENTS.lock().unwrap().is_empty() {
                let mut msg = MSG::default();

                if unsafe {
                    PeekMessageA(addr_of_mut!(msg), None, 0, 0, PM_NOREMOVE)
                }.as_bool() {
                    if unsafe {
                        GetMessageA(addr_of_mut!(msg), None, 0, 0)
                    }.0 == 0 {
                        set_quit_event();
                    }
                    platform::set_msg_time(msg.time as _);
                    unsafe { TranslateMessage(addr_of!(msg)); }
                    unsafe { DispatchMessageA(addr_of!(msg)); }
                }
                None
            } else {
                MAIN_WINDOW_EVENTS.lock().unwrap().pop_front()
            }
        }
    } else if #[cfg(all(target_os = "linux", feature = "linux_use_wayland"))] {
        pub fn next_window_event() -> Option<WindowEvent> {
            None
        }
    } else if #[cfg(all(target_os = "macos", feature = "macos_use_appkit"))] {
        pub fn next_window_event() -> Option<WindowEvent> {
            None
        }
    } else if #[cfg(unix)] {
        lazy_static! {
            static ref XLIB_CONTEXT: RwLock<XlibContext>
                = RwLock::new(XlibContext::default());
        }

        // All uses of unsafe in the following function are either for FFI
        // or for accessing the members of the XEvent union. All of the
        // functions should be safe as called, and all of the union accesses
        // should be safe since XEvent is a tagged union thanks to its
        // `type_` member. No reason to comment them individually.
        #[allow(
            clippy::undocumented_unsafe_blocks,
            clippy::cast_sign_loss,
            clippy::get_first,
            clippy::if_then_some_else_none,
            clippy::single_match_else,
            clippy::cast_possible_wrap,
        )]
        pub fn next_window_event() -> Option<WindowEvent> {
            if query_quit_event() == SignalState::Signaled {
                com::quit_f();
            }

            if MAIN_WINDOW_EVENTS.lock().unwrap().is_empty() {
                let mut ev = unsafe {
                    core::mem::MaybeUninit::<XEvent>::zeroed().assume_init()
                };
                let display = unsafe { XOpenDisplay(
                    platform::display_server::xlib::display_name()
                ) };
                if unsafe { XPending(display) } == 0 {
                    return None;
                }

                unsafe { XNextEvent(display, addr_of_mut!(ev)); }
                unsafe { XCloseDisplay(display); }

                // Since XEvents don't have a timestamp associated with them
                // like Windows MSGs do, we do the next best thing and acquire
                // a timestamp immediately after retrieving the event.
                let time = SystemTime::now()
                    .duration_since(UNIX_EPOCH)
                    .unwrap()
                    .as_millis() as isize;
                let any = unsafe { ev.any };
                match any.type_ {
                    ClientMessage => {
                        let ev = unsafe { ev.client_message };
                        if *ev.data.as_longs().get(0).unwrap() as u64
                            == WM_DELETE_WINDOW.load_relaxed()
                        {
                            unsafe { XDestroyWindow(ev.display, ev.window); }
                            platform::set_msg_time(time);
                            Some(WindowEvent::CloseRequested)
                        } else {
                            None
                        }
                    },
                    _ => {
                        let context = *XLIB_CONTEXT.read().unwrap();
                        if let Ok((mut evs, new_context))
                            = WindowEvent::try_from_xevent(ev, context)
                        {
                            if let Some(n) = new_context {
                                *XLIB_CONTEXT.write().unwrap() = n;
                            }

                            platform::set_msg_time(time);
                            let ev = evs.pop_front();
                            MAIN_WINDOW_EVENTS.lock().unwrap().append(&mut evs);

                            ev
                        } else {
                            None
                        }
                    }
                }
            } else {
                MAIN_WINDOW_EVENTS.lock().unwrap().pop_front()
            }
        }
    }
}

// All uses of unsafe in the following cfg_if! block are just for FFI,
// and all of those functions should be safe. No reason to comment them
// individually.
cfg_if! {
    if #[cfg(windows)] {
        pub fn show_window(handle: WindowHandle) {
            #[allow(clippy::undocumented_unsafe_blocks)]
            unsafe { ShowWindow(
                HWND(handle.get_win32().unwrap().hwnd as _),
                SW_SHOW
            ); }
        }

        pub fn focus_window(handle: WindowHandle) {
            #[allow(clippy::undocumented_unsafe_blocks)]
            unsafe { SetFocus(HWND(handle.get_win32().unwrap().hwnd as _)); }
        }
    } else if #[cfg(all(target_os = "linux", feature = "linux_use_wayland"))] {
        pub fn show_window(handle: WindowHandle) {
            let _handle = handle.get_wayland().unwrap();
            todo!()
        }

        pub fn focus_window(handle: WindowHandle) {
            let _handle = handle.get_wayland().unwrap();
            todo!()
        }
    } else if #[cfg(all(target_os = "macos", feature = "macos_use_appkit"))] {
        pub fn show_window(handle: WindowHandle) {
            let handle = handle.get_app_kit().unwrap();
            todo!()
        }

        pub fn focus_window(handle: WindowHandle) {
            let _handle = handle.get_wayland().unwrap();
            todo!()
        }
    } else if #[cfg(unix)] {
        #[allow(clippy::undocumented_unsafe_blocks)]
        pub fn show_window(handle: WindowHandle) {
            let handle = handle.get_xlib().unwrap();
            let display = unsafe { XOpenDisplay(
                platform::display_server::xlib::display_name()
            ) };
            unsafe { XMapWindow(display, handle.window); }
        }

        #[allow(clippy::undocumented_unsafe_blocks)]
        pub fn focus_window(handle: WindowHandle) {
            let handle = handle.get_xlib().unwrap();
            let display = unsafe { XOpenDisplay(
                platform::display_server::xlib::display_name()
            ) };
            unsafe { XSetInputFocus(
                display, handle.window, RevertToParent, CurrentTime
            ); }
        }
    }
}

static THREAD_ID: RwLock<[Option<ThreadId>; 15]> = RwLock::new([None; 15]);

fn get_current_thread_id() -> ThreadId {
    std::thread::current().id()
}

pub fn init_main_thread() {
    *THREAD_ID.write().unwrap().get_mut(0).unwrap() =
        Some(get_current_thread_id());
}

pub fn is_main_thread() -> bool {
    Some(get_current_thread_id()) == *THREAD_ID.read().unwrap().get(0).unwrap()
}

pub fn notify_renderer() {
    set_backend_event();
}

pub fn quit() -> ! {
    normal_exit();
    std::process::exit(0);
}

pub fn wait_renderer() {
    // TODO - TLS shit, maybe?
    if !is_main_thread()
        || query_render_device_ok_event() == SignalState::Signaled
    {
        return;
    }

    while query_render_completed_event() == SignalState::Cleared {
        if com::ERROR_ENTERED.load_relaxed() == true {
            std::thread::sleep(Duration::from_millis(100));
            return;
        } else if query_render_device_ok_event() == SignalState::Cleared {
            return;
        }
    }
}<|MERGE_RESOLUTION|>--- conflicted
+++ resolved
@@ -75,7 +75,6 @@
 }
 
 cfg_if! {
-<<<<<<< HEAD
     if #[cfg(windows)] {
         use windows::Win32::Foundation::HWND;
         use windows::Win32::UI::WindowsAndMessaging::{
@@ -85,9 +84,6 @@
         };
         use alloc::ffi::CString;
     } else if #[cfg(target_os = "linux")] {
-=======
-    if #[cfg(target_os = "linux")] {
->>>>>>> ce418624
         use gtk4::prelude::*;
         use gtk4::builders::MessageDialogBuilder;
         use core::cell::RefCell;
@@ -989,6 +985,7 @@
 
 cfg_if! {
     if #[cfg(windows)] {
+    if #[cfg(windows)] {
         #[derive(Copy, Clone, Default, Debug)]
         #[repr(u32)]
         pub enum MessageBoxType {
@@ -998,18 +995,6 @@
             YesNo = MB_YESNO.0,
             // TODO - maybe implement Help?
         }
-<<<<<<< HEAD
-=======
-    } else if #[cfg(windows)] {
-        #[derive(Copy, Clone, Default, Debug)]
-        #[repr(u32)]
-        pub enum MessageBoxType {
-            #[default]
-            Ok,
-            YesNoCancel,
-            YesNo,
-        }
->>>>>>> ce418624
     } else if #[cfg(target_os = "linux")] {
         #[derive(Copy, Clone, Default, Debug)]
         #[repr(u32)]
@@ -1044,6 +1029,7 @@
 }
 
 cfg_if! {
+    if #[cfg(windows)] {
     if #[cfg(windows)] {
         #[derive(Copy, Clone, Default, Debug)]
         #[repr(u32)]
@@ -1088,6 +1074,7 @@
 
 cfg_if! {
     if #[cfg(windows)] {
+    if #[cfg(windows)] {
         #[derive(Copy, Clone, FromPrimitive)]
         #[repr(i32)]
         pub enum MessageBoxResult {
@@ -1133,6 +1120,7 @@
 }
 
 cfg_if! {
+    if #[cfg(windows)] {
     if #[cfg(windows)] {
         pub fn message_box(
             handle: Option<WindowHandle>,
