--- conflicted
+++ resolved
@@ -143,6 +143,7 @@
         use core::cell::RefCell;
         use std::ffi::OsStr;
         use std::io::BufReader;
+        use std::io::BufReader;
     } else if #[cfg(macos)] {
         use std::ffi::CString;
         use cstr::cstr;
@@ -859,11 +860,6 @@
 
 #[cfg(linux)]
 fn seconds_per_tick() -> f64 {
-<<<<<<< HEAD
-    use sscanf::scanf;
-
-=======
->>>>>>> 990ad527
     let Ok(cpuinfo) = File::open("/proc/cpuinfo") else {
         return 0.0f64;
     };
